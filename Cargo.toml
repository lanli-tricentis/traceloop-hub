[package]
name = "hub"
version = "0.1.0"
edition = "2021"

# See more keys and their definitions at https://doc.rust-lang.org/cargo/reference/manifest.html

[dependencies]
axum = "0.7"
tokio = { version = "1.0", features = ["full"] }
serde = { version = "1.0", features = ["derive"] }
reqwest = { version = "0.11", features = ["json"] }
serde_json = "1.0"
axum-extra = "0.9.4"
tracing = "0.1"
tracing-subscriber = "0.3"
serde_yaml = "0.9"
tower = { version = "0.5.1", features = ["full"] }
anyhow = "1.0.92"
tower-http = { version = "0.6.1", features = ["full"] }
uuid = "1.11.0"
chrono = "0.4.38"
<<<<<<< HEAD
sqlx = { version = "0.7", features = ["runtime-tokio-rustls", "postgres", "json"] }
=======
opentelemetry = { version = "0.27", default-features = false, features = [
    "trace",
] }
opentelemetry_sdk = { version = "0.27", default-features = false, features = [
    "trace",
    "rt-tokio",
] }
opentelemetry-semantic-conventions = { version = "0.27.0", features = [
    "semconv_experimental",
] }
opentelemetry-otlp = { version = "0.27.0", features = [
    "http-proto",
    "reqwest-client",
    "reqwest-rustls",
] }
>>>>>>> 16a47880
<|MERGE_RESOLUTION|>--- conflicted
+++ resolved
@@ -20,9 +20,7 @@
 tower-http = { version = "0.6.1", features = ["full"] }
 uuid = "1.11.0"
 chrono = "0.4.38"
-<<<<<<< HEAD
 sqlx = { version = "0.7", features = ["runtime-tokio-rustls", "postgres", "json"] }
-=======
 opentelemetry = { version = "0.27", default-features = false, features = [
     "trace",
 ] }
@@ -37,5 +35,4 @@
     "http-proto",
     "reqwest-client",
     "reqwest-rustls",
-] }
->>>>>>> 16a47880
+] }